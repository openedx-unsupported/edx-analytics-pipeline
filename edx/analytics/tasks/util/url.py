"""
Support URLs.  Specifically, we want to be able to refer to data stored in a
variety of locations and formats using a standard URL syntax.

Examples::

    s3://some-bucket/path/to/file
    /path/to/local/file.gz
    hdfs://some/directory/
"""
from __future__ import absolute_import

import os
import urlparse

import luigi
import luigi.configuration
import luigi.format
import luigi.hdfs
import luigi.s3
from luigi.hdfs import HdfsTarget
from luigi.s3 import S3Target

from edx.analytics.tasks.util.s3_util import ScalableS3Client, S3HdfsTarget


class MarkerMixin(object):
    """This mixin handles Targets that cannot accurately be measured by the existence of data files, and instead need
    another positive marker to indicate Task success."""

    def exists(self):  # pragma: no cover
        """Completion of this target is based solely on the existence of the marker file."""
        return self.fs.exists(self.path + "/_SUCCESS")

    def touch_marker(self):  # pragma: no cover
        """Generate the marker file using file system native to the parent Target."""
<<<<<<< HEAD

        tmp = self.__copy__()
        tmp.path = self.path + "/_SUCCESS"
        tmp.open("w").close()
=======
        marker = self.__class__(path=self.path + "/_SUCCESS")
        marker.open("w").close()
>>>>>>> 4c056668


class S3MarkerTarget(MarkerMixin, S3Target):
    """An S3 Target that uses a marker file to indicate success."""

<<<<<<< HEAD
    def __copy__(self):  # pragma: no cover
        return S3MarkerTarget(self.path, self.format, self.client)

=======
>>>>>>> 4c056668

class HdfsMarkerTarget(MarkerMixin, HdfsTarget):
    """An HDFS Target that uses a marker file to indicate success."""

<<<<<<< HEAD
    def __copy__(self):  # pragma: no cover
        return HdfsMarkerTarget(self.path, self.format, self.is_tmp)

=======
>>>>>>> 4c056668

class LocalMarkerTarget(MarkerMixin, luigi.LocalTarget):
    """A Local Target that uses a marker file to indicate success."""

<<<<<<< HEAD
    def __copy__(self):  # pragma: no cover
        return LocalMarkerTarget(self.path, self.format, self.is_tmp)

=======
>>>>>>> 4c056668

class S3HdfsMarkerTarget(MarkerMixin, S3HdfsTarget):
    """An S3 HDFS Target that uses a marker file to indicate success."""

<<<<<<< HEAD
    def __copy__(self):  # pragma: no cover
        return S3HdfsMarkerTarget(self.path, self.format, self.is_tmp)

=======
>>>>>>> 4c056668

class ExternalURL(luigi.ExternalTask):
    """Simple Task that returns a target based on its URL"""
    url = luigi.Parameter()

    def output(self):
        return get_target_from_url(self.url)


class UncheckedExternalURL(ExternalURL):
    """A ExternalURL task that does not verify if the source file exists, which can be expensive for S3 URLs."""

    def complete(self):
        return True


class IgnoredTarget(luigi.hdfs.HdfsTarget):
    """Dummy target for use in Hadoop jobs that produce no explicit output file."""
    def __init__(self):
        super(IgnoredTarget, self).__init__(is_tmp=True)

    def exists(self):
        return False

    def open(self, mode='r'):
        return open('/dev/null', mode)


DEFAULT_TARGET_CLASS = luigi.LocalTarget
URL_SCHEME_TO_TARGET_CLASS = {
    'hdfs': luigi.hdfs.HdfsTarget,
    's3': S3HdfsTarget,
    's3n': S3HdfsTarget,
    'file': luigi.LocalTarget,
    's3+https': luigi.s3.S3Target,
}

DEFAULT_MARKER_TARGET_CLASS = LocalMarkerTarget
URL_SCHEME_TO_MARKER_TARGET_CLASS = {
    'hdfs': HdfsMarkerTarget,
    's3': S3HdfsMarkerTarget,
    's3n': S3HdfsMarkerTarget,
    'file': LocalMarkerTarget,
    's3+https': S3MarkerTarget,
}


def get_target_class_from_url(url, marker=False):
    """Returns a luigi target class based on the url scheme"""
    parsed_url = urlparse.urlparse(url)

    if marker:
        target_class = URL_SCHEME_TO_MARKER_TARGET_CLASS.get(parsed_url.scheme, DEFAULT_MARKER_TARGET_CLASS)
    else:
        target_class = URL_SCHEME_TO_TARGET_CLASS.get(parsed_url.scheme, DEFAULT_TARGET_CLASS)

    kwargs = {}
    if issubclass(target_class, luigi.hdfs.HdfsTarget) and url.endswith('/'):
        kwargs['format'] = luigi.hdfs.PlainDir
    if issubclass(target_class, luigi.LocalTarget) or parsed_url.scheme == 'hdfs':
        # LocalTarget and HdfsTarget both expect paths without any scheme, netloc etc, just bare paths. So strip
        # everything else off the url and pass that in to the target.
        url = parsed_url.path
    if issubclass(target_class, luigi.s3.S3Target):
        kwargs['client'] = ScalableS3Client()

    url = url.rstrip('/')
    args = (url,)

    return target_class, args, kwargs


def get_target_from_url(url, marker=False):
    """Returns a luigi target based on the url scheme"""
    cls, args, kwargs = get_target_class_from_url(url, marker)
    return cls(*args, **kwargs)


def url_path_join(url, *extra_path):
    """
    Extend the path component of the given URL.  Relative paths extend the
    existing path, absolute paths replace it.  Special path elements like '.'
    and '..' are not treated any differently than any other path element.

    Examples:

        url=http://foo.com/bar, extra_path=baz -> http://foo.com/bar/baz
        url=http://foo.com/bar, extra_path=/baz -> http://foo.com/baz
        url=http://foo.com/bar, extra_path=../baz -> http://foo.com/bar/../baz

    Args:

        url (str): The URL to modify.
        extra_path (str): The path to join with the current URL path.

    Returns:
        The URL with the path component joined with `extra_path` argument.
    """
    (scheme, netloc, path, params, query, fragment) = urlparse.urlparse(url)
    joined_path = os.path.join(path, *extra_path)
    return urlparse.urlunparse((scheme, netloc, joined_path, params, query, fragment))<|MERGE_RESOLUTION|>--- conflicted
+++ resolved
@@ -34,56 +34,25 @@
 
     def touch_marker(self):  # pragma: no cover
         """Generate the marker file using file system native to the parent Target."""
-<<<<<<< HEAD
-
-        tmp = self.__copy__()
-        tmp.path = self.path + "/_SUCCESS"
-        tmp.open("w").close()
-=======
         marker = self.__class__(path=self.path + "/_SUCCESS")
         marker.open("w").close()
->>>>>>> 4c056668
 
 
 class S3MarkerTarget(MarkerMixin, S3Target):
     """An S3 Target that uses a marker file to indicate success."""
 
-<<<<<<< HEAD
-    def __copy__(self):  # pragma: no cover
-        return S3MarkerTarget(self.path, self.format, self.client)
-
-=======
->>>>>>> 4c056668
 
 class HdfsMarkerTarget(MarkerMixin, HdfsTarget):
     """An HDFS Target that uses a marker file to indicate success."""
 
-<<<<<<< HEAD
-    def __copy__(self):  # pragma: no cover
-        return HdfsMarkerTarget(self.path, self.format, self.is_tmp)
-
-=======
->>>>>>> 4c056668
 
 class LocalMarkerTarget(MarkerMixin, luigi.LocalTarget):
     """A Local Target that uses a marker file to indicate success."""
 
-<<<<<<< HEAD
-    def __copy__(self):  # pragma: no cover
-        return LocalMarkerTarget(self.path, self.format, self.is_tmp)
-
-=======
->>>>>>> 4c056668
 
 class S3HdfsMarkerTarget(MarkerMixin, S3HdfsTarget):
     """An S3 HDFS Target that uses a marker file to indicate success."""
 
-<<<<<<< HEAD
-    def __copy__(self):  # pragma: no cover
-        return S3HdfsMarkerTarget(self.path, self.format, self.is_tmp)
-
-=======
->>>>>>> 4c056668
 
 class ExternalURL(luigi.ExternalTask):
     """Simple Task that returns a target based on its URL"""
