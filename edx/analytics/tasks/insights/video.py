--- conflicted
+++ resolved
@@ -716,21 +716,12 @@
                     INSERT INTO TABLE {table}
                     PARTITION ({partition.query_spec})
                     {insert_query};
-<<<<<<< HEAD
-                    """.format(
-                        database_name=hive_database_name(),
-                        table=self.partition_task.hive_table_task.table,
-                        partition=self.partition,
-                        insert_query=self.insert_query.strip(),  # pylint: disable=no-member
-                    )
-=======
                     """.format(database_name=hive_database_name(),
                                table=self.partition_task.hive_table_task.table,
                                partition=self.partition,
                                insert_query=self.insert_query.strip(),  # pylint: disable=no-member
                               )
 
->>>>>>> 4c056668
         return textwrap.dedent(full_insert_query)
 
     @property
@@ -768,11 +759,7 @@
         output_root = url_path_join(self.warehouse_path,
                                     self.partition_task.hive_table_task.table,
                                     self.partition.path_spec + '/')
-<<<<<<< HEAD
-        return get_target_from_url(output_root, True)
-=======
         return get_target_from_url(output_root, marker=True)
->>>>>>> 4c056668
 
     def on_success(self):  # pragma: no cover
         """Overload the success method to touch the _SUCCESS file.  Any class that uses a separate Marker file from the
@@ -873,20 +860,11 @@
                     INSERT INTO TABLE {table}
                     PARTITION ({partition.query_spec})
                     {insert_query};
-<<<<<<< HEAD
-                """.format(
-                    database_name=hive_database_name(),
-                    table=self.partition_task.hive_table_task.table,
-                    partition=self.partition,
-                    insert_query=self.insert_query.strip(),  # pylint: disable=no-member
-                )
-=======
                 """.format(database_name=hive_database_name(),
                            table=self.partition_task.hive_table_task.table,
                            partition=self.partition,
                            insert_query=self.insert_query.strip(),  # pylint: disable=no-member
                           )
->>>>>>> 4c056668
         return textwrap.dedent(full_insert_query)
 
     @property
@@ -924,11 +902,7 @@
         output_root = url_path_join(self.warehouse_path,
                                     self.partition_task.hive_table_task.table,
                                     self.partition.path_spec + '/')
-<<<<<<< HEAD
-        return get_target_from_url(output_root, True)
-=======
         return get_target_from_url(output_root, marker=True)
->>>>>>> 4c056668
 
     def on_success(self):  # pragma: no cover
         """Overload the success method to touch the _SUCCESS file.  Any class that uses a separate Marker file from the
